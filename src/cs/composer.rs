use super::linearisation::lineariser;
use super::opening::commitmentOpener;
use super::{
    constraint_system::Variable, permutation::Permutation, proof::Proof, Composer,
    PreProcessedCircuit,
};
use crate::{cs::quotient_poly::QuotientToolkit, srs, transcript::TranscriptProtocol};
use algebra::{curves::PairingEngine, fields::Field};
use ff_fft::{DensePolynomial as Polynomial, EvaluationDomain};
use poly_commit::kzg10::Powers;
use rand_core::{CryptoRng, RngCore};
/// A composer is a circuit builder
/// and will dictate how a cirucit is built
/// We will have a default Composer called `StandardComposer`
pub struct StandardComposer<E: PairingEngine> {
    // n represents the number of arithmetic gates in the circuit
    n: usize,

    // Selector vectors
    //
    // Multiplier selector
    q_m: Vec<E::Fr>,
    // Left wire selector
    q_l: Vec<E::Fr>,
    // Right wire selector
    q_r: Vec<E::Fr>,
    // output wire selector
    q_o: Vec<E::Fr>,
    // constant wire selector
    q_c: Vec<E::Fr>,

    // witness vectors
    w_l: Vec<Variable>,
    w_r: Vec<Variable>,
    w_o: Vec<Variable>,

    perm: Permutation<E>,
}

impl<E: PairingEngine> Composer<E> for StandardComposer<E> {
    // Computes the pre-processed polynomials
    // So the verifier can verify a proof made using this circuit
    fn preprocess(
        &mut self,
        commit_key: &Powers<E>,
        transcript: &mut dyn TranscriptProtocol<E>,
        domain: &EvaluationDomain<E::Fr>,
    ) -> PreProcessedCircuit<E> {
        let k = self.q_m.len();
        assert!(self.q_o.len() == k);
        assert!(self.q_l.len() == k);
        assert!(self.q_r.len() == k);
        assert!(self.q_c.len() == k);
        assert!(self.w_l.len() == k);
        assert!(self.w_r.len() == k);
        assert!(self.w_o.len() == k);

        //1. Pad circuit to a power of two
        self.pad(domain.size as usize - self.n);

        // 2. Convert selector vectors to selector polynomials
        let q_m_poly = Polynomial::from_coefficients_vec(domain.ifft(&self.q_m));
        let q_l_poly = Polynomial::from_coefficients_vec(domain.ifft(&self.q_l));
        let q_r_poly = Polynomial::from_coefficients_vec(domain.ifft(&self.q_r));
        let q_o_poly = Polynomial::from_coefficients_vec(domain.ifft(&self.q_o));
        let q_c_poly = Polynomial::from_coefficients_vec(domain.ifft(&self.q_c));

        // 3. Compute the sigma polynomials
        let (left_sigma_poly, right_sigma_poly, out_sigma_poly) =
            self.perm.compute_sigma_polynomials(self.n, domain);

        // 4. Commit to polynomials
        //
        let q_m_poly_commit = srs::commit(commit_key, &q_m_poly);
        let q_l_poly_commit = srs::commit(commit_key, &q_l_poly);
        let q_r_poly_commit = srs::commit(commit_key, &q_r_poly);
        let q_o_poly_commit = srs::commit(commit_key, &q_o_poly);
        let q_c_poly_commit = srs::commit(commit_key, &q_c_poly);

        let left_sigma_poly_commit = srs::commit(commit_key, &left_sigma_poly);
        let right_sigma_poly_commit = srs::commit(commit_key, &right_sigma_poly);
        let out_sigma_poly_commit = srs::commit(commit_key, &out_sigma_poly);

        //5. Add polynomial commitments to transcript
        //
        transcript.append_commitment(b"q_m", &q_m_poly_commit);
        transcript.append_commitment(b"q_l", &q_l_poly_commit);
        transcript.append_commitment(b"q_r", &q_r_poly_commit);
        transcript.append_commitment(b"q_o", &q_o_poly_commit);
        transcript.append_commitment(b"q_c", &q_c_poly_commit);

        transcript.append_commitment(b"left_sigma", &left_sigma_poly_commit);
        transcript.append_commitment(b"right_sigma", &right_sigma_poly_commit);
        transcript.append_commitment(b"out_sigma", &out_sigma_poly_commit);

        // Append circuit size to transcript
        transcript.circuit_domain_sep(self.circuit_size() as u64);

        PreProcessedCircuit {
            n: self.n,
            selectors: vec![
                (q_m_poly, q_m_poly_commit),
                (q_l_poly, q_l_poly_commit),
                (q_r_poly, q_r_poly_commit),
                (q_o_poly, q_o_poly_commit),
                (q_c_poly, q_c_poly_commit),
            ],
            left_sigma: (left_sigma_poly, left_sigma_poly_commit),
            right_sigma: (right_sigma_poly, right_sigma_poly_commit),
            out_sigma: (out_sigma_poly, out_sigma_poly_commit),
        }
    }

    // Prove will compute the pre-processed polynomials and
    // produce a proof
    fn prove<R: RngCore + CryptoRng>(
        &mut self,
        commit_key: &Powers<E>,
        preprocessed_circuit: &PreProcessedCircuit<E>,
        transcript: &mut dyn TranscriptProtocol<E>,
        mut rng: &mut R,
    ) -> Proof<E> {
        let domain = EvaluationDomain::new(self.n).unwrap();

        //1. Witness Polynomials
        //
        // Convert Variables to Scalars
        let (w_l_scalar, w_r_scalar, w_o_scalar) = self
            .perm
            .witness_vars_to_scalars(&self.w_l, &self.w_r, &self.w_o);

        // IFFT to get lagrange polynomials on witnesses
        let mut w_l_poly = Polynomial::from_coefficients_vec(domain.ifft(&w_l_scalar));
        let mut w_r_poly = Polynomial::from_coefficients_vec(domain.ifft(&w_r_scalar));
        let mut w_o_poly = Polynomial::from_coefficients_vec(domain.ifft(&w_o_scalar));

        // Generate blinding polynomials
        let w_l_blinder = Polynomial::rand(1, &mut rng).mul_by_vanishing_poly(domain);
        let w_r_blinder = Polynomial::rand(1, &mut rng).mul_by_vanishing_poly(domain);
        let w_o_blinder = Polynomial::rand(1, &mut rng).mul_by_vanishing_poly(domain);

        // Blind witness polynomials
        w_l_poly = &w_l_poly + &w_l_blinder;
        w_r_poly = &w_r_poly + &w_r_blinder;
        w_o_poly = &w_o_poly + &w_o_blinder;

        // Commit to witness polynomials
        let w_l_poly_commit = srs::commit(commit_key, &w_l_poly);
        let w_r_poly_commit = srs::commit(commit_key, &w_r_poly);
        let w_o_poly_commit = srs::commit(commit_key, &w_o_poly);
        // Add witnesses to transcript
        transcript.append_commitment(b"w_l", &w_l_poly_commit);
        transcript.append_commitment(b"w_r", &w_r_poly_commit);
        transcript.append_commitment(b"w_o", &w_o_poly_commit);

        // Compute Permutation challenges to the transcript `beta` and `gamma`
        let beta = transcript.challenge_scalar(b"beta");
        transcript.append_scalar(b"beta", &beta);
        let gamma = transcript.challenge_scalar(b"gamma");

        // compute Permutation polynomial
        let (z_poly, z_poly_shifted) = self.perm.compute_permutation_poly(
            &domain,
            rng,
            &w_l_scalar,
            &w_r_scalar,
            &w_o_scalar,
            &(beta, gamma),
        );

<<<<<<< HEAD
        // Commit to the permutation polynomial
        let z_poly_commit = srs::commit(commit_key, &z_poly);
        transcript.append_commitment(b"z", &z_poly_commit);
        // Create QuotientToolkit
        let qt_toolkit = QuotientToolkit::new();
        // Compute `Alpha` randomness and add it to the transcript
=======
        // Compute Quotient challenge `alpha`
>>>>>>> 4289198b
        let alpha = transcript.challenge_scalar(b"alpha");

        // Compute Quotient polynomial.
        let qt_toolkit = QuotientToolkit::new();
        let (t_hi_poly, t_mid_poly, t_low_poly) = qt_toolkit.compute_quotient_poly(
            &domain,
            &preprocessed_circuit,
            &z_poly,
            &z_poly_shifted,
            [&w_l_poly, &w_r_poly, &w_o_poly],
            &Polynomial::zero(),
            &(alpha, beta, gamma),
        );
        // Commit polynomials.
<<<<<<< HEAD
        let t_low_commit = srs::commit(commit_key, &t_low_poly);
        let t_mid_commit = srs::commit(commit_key, &t_mid_poly);
        let t_hi_commit = srs::commit(commit_key, &t_hi_poly);

        transcript.append_commitment(b"t_lo", &t_low_commit);
        transcript.append_commitment(b"t_mid", &t_mid_commit);
        transcript.append_commitment(b"t_hi", &t_hi_commit);

        // Compute challenge for `z`
=======
        let t_low_commit = srs::commit(&ck, &t_low_poly);
        let t_mid_commit = srs::commit(&ck, &t_mid_poly);
        let t_hi_commit = srs::commit(&ck, &t_hi_poly);

        // Compute evaluation challenge `z`
>>>>>>> 4289198b
        let z_challenge = transcript.challenge_scalar(b"z");

        // Compute Linearisation polynomial
        let lineariser = lineariser::new();
        let (lin_poly, evaluations) = lineariser.evaluate_linearisation_polynomial(
            transcript,
            &domain,
            &preprocessed_circuit,
            &(alpha, beta, gamma, z_challenge),
            &w_l_poly,
            &w_r_poly,
            &w_o_poly,
            &t_low_poly,
            &t_mid_poly,
            &t_hi_poly,
            &z_poly,
        );

        // Compute opening challenge `v`
        let v = transcript.challenge_scalar(b"v");

        // Compute opening polynomial
        let comm_opener: commitmentOpener<E> = commitmentOpener::new();
        let (W_z, W_zx) = comm_opener.compute_opening_polynomials(
            domain.group_gen,
            domain.size(),
            z_challenge,
            &lin_poly,
            &evaluations,
            &t_low_poly,
            &t_mid_poly,
            &t_hi_poly,
            &w_l_poly,
            &w_r_poly,
            &w_o_poly,
            &preprocessed_circuit.left_sigma_poly(),
            &preprocessed_circuit.right_sigma_poly(),
            &z_poly,
            &v,
        );

        let w_z_comm = srs::commit(commit_key, &W_z);
        let w_z_x_comm = srs::commit(commit_key, &W_zx);

        Proof {
            a_comm: w_l_poly_commit,
            b_comm: w_r_poly_commit,
            c_comm: w_o_poly_commit,

            z_comm: z_poly_commit,
            t_lo_comm: t_low_commit,
            t_mid_comm: t_mid_commit,
            t_hi_comm: t_hi_commit,
            w_z_comm: w_z_comm,
            w_zw_comm: w_z_x_comm,
            a_eval: evaluations[0],
            b_eval: evaluations[1],
            c_eval: evaluations[2],
            left_sigma_eval: evaluations[3],
            right_sigma_eval: evaluations[4],
            lin_poly_eval: evaluations[6],
            z_hat_eval: evaluations[7],

            // DEBUG VALUES, DELETE ONCE TEST PASSES
            debug_t_eval: evaluations[5],
        }
    }

    fn circuit_size(&self) -> usize {
        self.n
    }
}

impl<E: PairingEngine> StandardComposer<E> {
    pub fn new() -> Self {
        StandardComposer::with_expected_size(0)
    }

    // Creates a new circuit with an expected circuit size
    // This will allow for less reallocations when building the circuit
    pub fn with_expected_size(expected_size: usize) -> Self {
        StandardComposer {
            n: 0,

            q_m: Vec::with_capacity(expected_size),
            q_l: Vec::with_capacity(expected_size),
            q_r: Vec::with_capacity(expected_size),
            q_o: Vec::with_capacity(expected_size),
            q_c: Vec::with_capacity(expected_size),

            w_l: Vec::with_capacity(expected_size),
            w_r: Vec::with_capacity(expected_size),
            w_o: Vec::with_capacity(expected_size),

            perm: Permutation::new(),
        }
    }

    // Pads the circuit to the next power of two
    // diff is the difference between circuit size and next power of two
    fn pad(&mut self, diff: usize) {
        // Add a zero variable to circuit
        let zero_scalar = E::Fr::zero();
        let zero_var = self.add_input(zero_scalar);

        let zeroes_scalar = vec![zero_scalar; diff];
        let zeroes_var = vec![zero_var; diff];

        self.q_m.extend(zeroes_scalar.iter());
        self.q_l.extend(zeroes_scalar.iter());
        self.q_r.extend(zeroes_scalar.iter());
        self.q_o.extend(zeroes_scalar.iter());
        self.q_c.extend(zeroes_scalar.iter());

        self.w_l.extend(zeroes_var.iter());
        self.w_r.extend(zeroes_var.iter());
        self.w_o.extend(zeroes_var.iter());

        self.n = self.n + diff;
    }

    // Adds a Scalar to the circuit and returns its
    // reference in the constraint system
    fn add_input(&mut self, s: E::Fr) -> Variable {
        self.perm.new_variable(s)
    }

    // Adds an add gate to the circuit
    pub fn add_gate(
        &mut self,
        a: Variable,
        b: Variable,
        c: Variable,
        q_l: E::Fr,
        q_r: E::Fr,
        q_o: E::Fr,
        q_c: E::Fr,
    ) {
        self.w_l.push(a);
        self.w_r.push(b);
        self.w_o.push(c);

        // For an add gate, q_m is zero
        self.q_m.push(E::Fr::zero());

        // Add selector vectors
        self.q_l.push(q_l);
        self.q_r.push(q_r);
        self.q_o.push(q_o);
        self.q_c.push(q_c);

        self.perm.add_variable_to_map(a, b, c, self.n);

        self.n = self.n + 1;
    }

    pub fn mul_gate(
        &mut self,
        a: Variable,
        b: Variable,
        c: Variable,
        q_m: E::Fr,
        q_o: E::Fr,
        q_c: E::Fr,
    ) {
        self.w_l.push(a);
        self.w_r.push(b);
        self.w_o.push(c);

        // For a mul gate q_L and q_R is zero
        self.q_l.push(E::Fr::zero());
        self.q_r.push(E::Fr::zero());

        // Add selector vectors
        self.q_m.push(q_m);
        self.q_o.push(q_o);
        self.q_c.push(q_c);

        self.perm.add_variable_to_map(a, b, c, self.n);

        self.n = self.n + 1;
    }

    pub fn bool_gate(&mut self, a: Variable) {
        self.w_l.push(a);
        self.w_r.push(a);
        self.w_o.push(a);

        self.q_m.push(E::Fr::one());
        self.q_l.push(E::Fr::zero());
        self.q_r.push(E::Fr::zero());
        self.q_o.push(-E::Fr::one());
        self.q_c.push(E::Fr::zero());

        self.perm.add_variable_to_map(a, a, a, self.n);

        self.n = self.n + 1;
    }
}

#[cfg(test)]
mod tests {
    use super::*;
    use algebra::curves::bls12_381::Bls12_381;
    use algebra::fields::bls12_381::Fr;
    use merlin::Transcript;

    use rand::thread_rng;

    // Ensures a + b - c = 0
    fn simple_add_gadget<E: PairingEngine>(
        composer: &mut StandardComposer<E>,
        a: Variable,
        b: Variable,
        c: Variable,
    ) {
        let q_l = E::Fr::one();
        let q_r = E::Fr::one();
        let q_o = -E::Fr::one();
        let q_c = E::Fr::zero();

        composer.add_gate(a, b, c, q_l, q_r, q_o, q_c);
    }

    // Returns a composer with `n` constraints
    fn add_dummy_composer<E: PairingEngine>(n: usize) -> StandardComposer<E> {
        let mut composer = StandardComposer::new();

        let one = E::Fr::one();
        let two = E::Fr::one() + &E::Fr::one();

        let var_one = composer.add_input(one);
        let var_two = composer.add_input(two);

        for _ in 0..n {
            simple_add_gadget(&mut composer, var_one, var_one, var_two);
        }

        // Add a dummy constraint so that we do not have zero polynomials
        composer.q_m.push(E::Fr::from(1));
        composer.q_l.push(E::Fr::from(2));
        composer.q_r.push(E::Fr::from(3));
        composer.q_o.push(E::Fr::from(4));
        composer.q_c.push(E::Fr::from(5));

        let var_six = composer.add_input(E::Fr::from(6.into()));
        let var_seven = composer.add_input(E::Fr::from(7.into()));
        let var_min_twenty = composer.add_input(-E::Fr::from(20.into()));

        composer.w_l.push(var_six);
        composer.w_r.push(var_seven);
        composer.w_o.push(var_min_twenty);

        composer.n = composer.n + 1;

        composer
    }
    #[test]
    fn test_pad() {
        let num_constraints = 100;
        let mut composer: StandardComposer<Bls12_381> = add_dummy_composer(num_constraints);

        // Pad the circuit to next power of two
        let next_pow_2 = composer.n.next_power_of_two() as u64;
        composer.pad(next_pow_2 as usize - composer.n);

        let size = composer.n;
        assert!(size.is_power_of_two());
        assert!(composer.q_m.len() == size);
        assert!(composer.q_l.len() == size);
        assert!(composer.q_o.len() == size);
        assert!(composer.q_r.len() == size);
        assert!(composer.q_c.len() == size);
        assert!(composer.w_l.len() == size);
        assert!(composer.w_r.len() == size);
        assert!(composer.w_o.len() == size);
    }

    //XXX: Move this test into permutation module and make `compute_sigma_permutation` private
    #[test]
    fn test_compute_permutation() {
        let num_constraints = 70;
        let mut composer: StandardComposer<Bls12_381> = add_dummy_composer(num_constraints);

        // Setup srs
        let max_degree = num_constraints.next_power_of_two() + 1;
        let public_parameters = srs::setup(max_degree);
        let (ck, _) = srs::trim(&public_parameters, num_constraints.next_power_of_two()).unwrap();

        // Pad the circuit to next power of two
        let next_pow_2 = composer.n.next_power_of_two() as u64;
        composer.pad(next_pow_2 as usize - composer.n);

        // Compute permutation mappings
        composer.perm.compute_sigma_permutations(composer.n);

        let domain = EvaluationDomain::new(composer.n).unwrap();

        // Create transcript
        let mut transcript = Transcript::new(b"plonk");

        // Pre-process circuit
        let preprocessed_circuit = composer.preprocess(&ck, &mut transcript, &domain);
    }

    #[test]
    fn test_prove_verify() {
        // Common View
        //
        let mut composer: StandardComposer<Bls12_381> = add_dummy_composer(2);
        // setup srs
        // XXX: We have 2 *n here because the blinding polynomials add a few extra terms to the degree, so it's more than n, we can adjust this later on to be less conservative
        let public_parameters = srs::setup(2 * composer.n.next_power_of_two());
        let (ck, vk) = srs::trim(&public_parameters, 2 * composer.n.next_power_of_two()).unwrap();
        let domain = EvaluationDomain::new(composer.n).unwrap();

        // Provers View
        //
        let proof = {
            // setup transcript
            let mut transcript = Transcript::new(b"");
            // Preprocess circuit
            let preprocessed_circuit = composer.preprocess(&ck, &mut transcript, &domain);

            composer.prove(
                &ck,
                &preprocessed_circuit,
                &mut transcript,
                &mut rand::thread_rng(),
            )
        };

        // Verifiers view
        //

        // setup transcript
        let mut transcript = Transcript::new(b"");

        // Preprocess circuit
        let preprocessed_circuit = composer.preprocess(&ck, &mut transcript, &domain);

        // Verify proof
        let ok = proof.verify(&preprocessed_circuit, &mut transcript, &vk);
        assert!(ok);
    }

    #[test]
    fn test_circuit_size() {
        let mut composer: StandardComposer<Bls12_381> = StandardComposer::new();

        let one = Fr::one();
        let two = one + &one;

        let var_one = composer.add_input(one);
        let var_two = composer.add_input(two);

        let n = 20;

        for _ in 0..n {
            simple_add_gadget(&mut composer, var_one, var_one, var_two);
        }

        assert_eq!(n, composer.circuit_size())
    }
}<|MERGE_RESOLUTION|>--- conflicted
+++ resolved
@@ -168,16 +168,7 @@
             &(beta, gamma),
         );
 
-<<<<<<< HEAD
-        // Commit to the permutation polynomial
-        let z_poly_commit = srs::commit(commit_key, &z_poly);
-        transcript.append_commitment(b"z", &z_poly_commit);
-        // Create QuotientToolkit
-        let qt_toolkit = QuotientToolkit::new();
-        // Compute `Alpha` randomness and add it to the transcript
-=======
         // Compute Quotient challenge `alpha`
->>>>>>> 4289198b
         let alpha = transcript.challenge_scalar(b"alpha");
 
         // Compute Quotient polynomial.
@@ -192,23 +183,11 @@
             &(alpha, beta, gamma),
         );
         // Commit polynomials.
-<<<<<<< HEAD
-        let t_low_commit = srs::commit(commit_key, &t_low_poly);
-        let t_mid_commit = srs::commit(commit_key, &t_mid_poly);
-        let t_hi_commit = srs::commit(commit_key, &t_hi_poly);
-
-        transcript.append_commitment(b"t_lo", &t_low_commit);
-        transcript.append_commitment(b"t_mid", &t_mid_commit);
-        transcript.append_commitment(b"t_hi", &t_hi_commit);
-
-        // Compute challenge for `z`
-=======
         let t_low_commit = srs::commit(&ck, &t_low_poly);
         let t_mid_commit = srs::commit(&ck, &t_mid_poly);
         let t_hi_commit = srs::commit(&ck, &t_hi_poly);
 
         // Compute evaluation challenge `z`
->>>>>>> 4289198b
         let z_challenge = transcript.challenge_scalar(b"z");
 
         // Compute Linearisation polynomial
