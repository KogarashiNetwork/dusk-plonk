--- conflicted
+++ resolved
@@ -1,21 +1,20 @@
 [package]
 name = "dusk-plonk"
-<<<<<<< HEAD
 version = "0.9.0-rc.0"
-=======
-version = "0.8.2"
->>>>>>> 5186c055
-authors = ["Kevaundray Wedderburn <kevtheappdev@gmail.com>",
-           "Luke Pearson <luke@dusk.network>", 
-           "CPerezz <carlos@dusk.network>",
-           "Victor Lopez <victor@dusk.network>"] 
 categories =["algorithms", "cryptography", "science"]
 edition = "2018"
 keywords = ["cryptography", "plonk", "zk-snarks", "zero-knowledge", "crypto"]
 license = "MPL-2.0"
 repository = "https://github.com/dusk-network/plonk"
 description = "A pure-Rust implementation of the PLONK ZK-Proof algorithm"
-exclude = [ ".github/" ]
+exclude = [
+    "**/.gitignore",
+    ".gitignore",
+    "Cargo.lock",
+    "**/examples",
+    "benchmarks/",
+    ".github/"
+]
 
 [dependencies]
 merlin = {version = "3.0", default-features = false}
