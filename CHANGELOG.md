# Changelog

All notable changes to this project will be documented in this file.

The format is based on [Keep a Changelog](https://keepachangelog.com/en/1.0.0/),
and this project adheres to [Semantic Versioning](https://semver.org/spec/v2.0.0.html).

<<<<<<< HEAD
## Unreleased

### Added

- Add back benchmarks to the crate. [#555](https://github.com/dusk-network/plonk/issues/555)
- Add `ProverKey::num_multiset` [#581](https://github.com/dusk-network/plonk/issues/581)
- Add alloc feature for lookup Vec structs [#582](https://github.com/dusk-network/plonk/issues/582)
- Add test coverage for polynomial evaluations [#586](https://github.com/dusk-network/plonk/issues/586)
- Add `Witness` by removing `AllocatedScalar`. [#588](https://github.com/dusk-network/plonk/issues/588)
- Add missing dummy constraints in test [#592](https://github.com/dusk-network/plonk/issues/592)
- Add codeconv config [#594](https://github.com/dusk-network/plonk/issues/594)
- Add `Constraint` for circuit description. [#608](https://github.com/dusk-network/plonk/issues/608)
- Add public unsafe `evaluate_witness()` to the composer [#612](https://github.com/dusk-network/plonk/issues/612)

### Changed

- Change `StandardComposer` to `TurboComposer`. [#288](https://github.com/dusk-network/plonk/issues/288)
- Change to use `From<JubJubScalar>` for BlsScalar [#294](https://github.com/dusk-network/plonk/issues/294)
- Change unit tests as integration tests when possible [#500](https://github.com/dusk-network/plonk/issues/500)
- Change to arrays some tuples in permutation module [#562](https://github.com/dusk-network/plonk/issues/562)
- Change `poly_gate` to init lookup wire with zero [#578](https://github.com/dusk-network/plonk/issues/578)
- Change `TurboComposer` to consistent API. [#587](https://github.com/dusk-network/plonk/issues/587)
- Change `plonkup_gate` to use public inputs. [#584](https://github.com/dusk-network/plonk/issues/584)
- Change coverage to use less compile flags. [#605](https://github.com/dusk-network/plonk/issues/605)
- Change `Constraint` to accept witness args. [#624](https://github.com/dusk-network/plonk/issues/624)
=======
## [0.8.2] - 17-09-21

### Added

- Add `From` extended point to `PublicInputValue` [#573](https://github.com/dusk-network/plonk/issues/574)
>>>>>>> 5186c055

### Fixed

- Fix the document references and typos [#533](https://github.com/dusk-network/plonk/pull/533)
- Fix if condition to match [#545](https://github.com/dusk-network/plonk/pull/545)
- Fix `Prover::preprocess` circuit size for plookup [#580](https://github.com/dusk-network/plonk/pull/580)
- Fix ignored tests by reincluding them [#593](https://github.com/dusk-network/plonk/issues/593)
- Fix benches and make CI fail if they don't compile [#610](https://github.com/dusk-network/plonk/issues/610)
- Fix several small nits and unnecessary operations [#611](https://github.com/dusk-network/plonk/issues/611)
- Fix clippy reports [#622](https://github.com/dusk-network/plonk/pull/622)

### Removed

- Remove old perm-computation fns from perm module [#515](https://github.com/dusk-network/plonk/issues/515)
- Remove unused `plonkup` module. [#583](https://github.com/dusk-network/plonk/issues/583)
- Remove the re-export of jubjub and bls libs [#558](https://github.com/dusk-network/plonk/issues/558)
- Remove `Plonkup3Arity` [#589](https://github.com/dusk-network/plonk/issues/589)
- Remove windows from CI. [#616](https://github.com/dusk-network/plonk/issues/616)

## [0.8.1] - 07-06-21

### Added

- Add `zero_var` to composer [#526](https://github.com/dusk-network/plonk/issues/526)
- Add `add_affine_to_circuit_description`to composer [#534](https://github.com/dusk-network/plonk/issues/534)

### Removed

- Remove `external_doc` and `nightly` feature [#536](https://github.com/dusk-network/plonk/issues/536)

## [0.8.0] - 03-05-21

### Added

- Add `alloc` feature to the crate [#345](https://github.com/dusk-network/plonk/issues/345)
- Add `rayon` behind `std` feature to boost proving performance [#512](https://github.com/dusk-network/plonk/issues/512)
- Add `rayon` behind `std` feature to boost verifying performance [#514](https://github.com/dusk-network/plonk/issues/514)
- Add alternative getters for `OpeningKey` & `CommitKey` in `PublicParameters` [#510](https://github.com/dusk-network/plonk/issues/510)

### Changed

- Change `constraint_system/ecc` module API improving usability and consistency [#456](https://github.com/dusk-network/plonk/issues/456)
- Change the crate to be `no_std` [#350](https://github.com/dusk-network/plonk/issues/350)
- Replace `Commitment::from_projective` for `From` trait impl  [#433] (https://github.com/dusk-network/plonk/issues/433)
- Update `canonical` from `0.5` to `0.6` [#494](https://github.com/dusk-network/plonk/issues/494)

### Removed

- Remove trimming step from `Circuit::Verify_proof` [#510](https://github.com/dusk-network/plonk/issues/510)

## [0.7.0] - 06-04-21

### Added

- Implement `VerifierData` structure. [#466](https://github.com/dusk-network/plonk/issues/466)

### Fixed

- Fix circuit debuggger compilation issues. [#488](https://github.com/dusk-network/plonk/issues/488)
- Fix import paths for lib components. [#489](https://github.com/dusk-network/plonk/issues/489)

## [0.6.1] - 12-03-21

### Changed

- Change `PublicParameters::trim` visibility to `pub`. [#460](https://github.com/dusk-network/plonk/issues/460)
- Change `StandardComposer::construct_dense_pi_vec` visibility to `pub`.[#461](https://github.com/dusk-network/plonk/issues/461)

## [0.6.0] - 11-03-21

### Added

- Implement `dusk_bytes::Serializable` for all possible structures that need serde. [#352](https://github.com/dusk-network/plonk/issues/352)
- Introduced a new type that unifies the Public Inputs `PublicInputValue`. [#416](https://github.com/dusk-network/plonk/issues/416)
- Impl `padded_circuit_size` for `VerifierKey` [#351](https://github.com/dusk-network/plonk/issues/351)
- Impl a generic method that can verify Proofs of any `Circuit`. [#396](https://github.com/dusk-network/plonk/issues/396)

### Removed

- Remove `Canon` impl for `Proof`. [#450](https://github.com/dusk-network/plonk/issues/450)
- Remove serde support completely from the repo. [#353](https://github.com/dusk-network/plonk/issues/353)
- Removed previous implementations attached to `PublicInputValues`. [#416](https://github.com/dusk-network/plonk/issues/416)
- Deprecated `anyhow` and `thiserror`. [#343](https://github.com/dusk-network/plonk/issues/343)
- Remove `serialisation` module and use single serialization fn's. [#347](https://github.com/dusk-network/plonk/issues/347)
- Remove uncessary `match` branch for `var_c` [#414](https://github.com/dusk-network/plonk/issues/414)
- Remove legacy fns and move to test modules the only-for-testing ones. [#434](https://github.com/dusk-network/plonk/issues/434)

### Changed

- Constrained as much as possible the visibility of fns, structs and it's fields [#438](https://github.com/dusk-network/plonk/issues/438)]
- Store the sparse repr of the PI and positions in a `BTreeMap` [#427](https://github.com/dusk-network/plonk/issues/427)
- Transcript Init and trim size are associated constants of the Circuit trait [#351](https://github.com/dusk-network/plonk/issues/351)
- Replace `collections::HashMap` by `hashbrown::HashMap`. [#424](https://github.com/dusk-network/plonk/issues/424)
- `Circuit` trait now only requires `padded_circuit_size` for trimming. [#351](https://github.com/dusk-network/plonk/issues/351)
- Remove `verify_proof` & `build_pi` from `Circuit`. [#396](https://github.com/dusk-network/plonk/issues/396)
- Update API naming conventions to be standard across the crate. [#354](https://github.com/dusk-network/plonk/issues/354)
- Updated the native errors to all originate from the same enum. [#343](https://github.com/dusk-network/plonk/issues/343)

## [0.5.1] - 02-02-21

### Changed

- Implement `Clone` for `PublicParameters` [#383](https://github.com/dusk-network/plonk/issues/383)

## [0.5.0] - 27-01-21

### Changed

- Upgrade canonical to v0.5 (#371)
- Upgrade dusk-bls12_381 to v0.6
- Upgrade dusk-jubjub to v0.8

## [0.4.0] - 26-01-21

### Fixed

- Heavy data structures from unchecked [#332](https://github.com/dusk-network/plonk/issues/332)

### Changed

- Refactored to/from_bytes criteria for some structs (#333)
- API breaking - Implement to/from unchecked bytes for public parameters (#332)

## [0.3.6] - 17-12-20

### Added

- To/From bytes impl for `PublicInput`.

### Changed

- Changed `compute_permutation_poly` to simpler version.

## [0.3.5] - 25-11-20

### Changed

- Changed `Proof` & `ProofEvaluations` byte conversion fn signatures.

### Added

- Implemented `Canon` for `Proof`.

## [0.3.4] - 02-11-20

### Changed

- dusk-jubjub update to `v0.5.0` with API renaming
- dusk-bls12_381 update to `v0.3.0` with API renaming

## [0.3.3] - 02-11-20

### Added

- `canon` feature to manage `Canon` derivations usage in ecc libs.

### Changed

- dusk-jubjub update to `v0.4.0`
- dusk-bls12_381 update to `v0.2.0`

## [0.3.2] - 29-10-20

### Changed

- dusk-bls12_381 update to `v0.1.5`
- dusk-jubjub update to `v0.3.10`
- Fixes #311 - big_mul and big_mul_gate documentation nit.

## [0.3.1] - 05-10-20

### Added

- Method to change the `trim_params_size` for the `Circuit` trait.

## [0.3.0] - 05-10-20

### Changed

- `Circuit` trait API & usability improvements (#313)

## [0.2.11] - 29-09-20

### Changed

- Now `Circuit` inputs are set in the circuit structure as `Option<T>`.
- Make `PublicInput::value()` fn public.
- Make pi_builder return `Result<T>`
- Refactored examples for the `Circuit` trait impl
  according to the new changes.

### Removed

- Removed `CircuitInputs` from the crate.

## [0.2.10] - 23-09-20

### Added

- Added `CircuitBuilder` trait and a example for it.

## [0.2.9] - 11-09-20

### Added

- Added `ProverKey` & `Verifierkey` to the public API as exported types.

### Changed

- Use `dusk-bls12_381 v0.1.4`.
- Use `dusk-jubjub v0.3.8`.

## [0.2.8] - 25-08-20

### Added

- Add a `variable_base_scalar_mul` method using a variable base curve add gate.

### Changed

- `ecc::scalar_mul` now named fixed_base_scalar_mul

## [0.2.7] - 13-08-20

### Added

- `Anyhow` & `thiserror` for error handling support.
- Serialisation methods for the crate public structures &
  `serde` support.
- Add a `variable_base_scalar_mul` method using a variable base curve add gate.

### Removed

- `failure` for error support since has been deprecated.

### Changed

- `add_witness_to_circuit_description` requires now just to send
  a `Scalar` and returns a constant & constrained witness `Variable`.
- Update `add_witness_to_circuit_description` fn sig (#282, #284)
- dusk-jubjub version updated to 0.3.6
- `ecc::scalar_mul` now named fixed_base_scalar_mul

## [0.2.6] - 03-08-20

### Changed

- Make public inputs vector publicly accessible.

## [0.2.5] - 31-07-20

### Changed

- ECC Point from `ecc:scalar_mul` should have its attributes exposed.

## [0.2.4] - 29-07-20

### Changed

- Changed `dusk-jubjub` version to `v0.3.5` to fix Fr random gen.

## [0.2.3] - 28-07-20

### Changed

- Changed `dusk-jubjub` version to `v0.3.4` to update dhke generation.

## [0.2.2] - 25-07-20

### Added

- Method to create constrained witness values. @CPerezz

### Changed

- Visibility of the `Proof::verify()` fn to `pub(crate)`. @CPerezz
- Changed `dusk-jubjub` version to `v0.3.3` since `v0.3.2` was yanked.

## [0.2.1] - 24-07-20 [yanked]

### Added

- Method to create constrained witness values. @CPerezz

### Changed

- Visibility of the `Proof::verify()` fn to `pub(crate)`. @CPerezz

## [0.2.0] - 20-07-20

### Added

- Prover and Verifier abstraction @kevaundray
- Error handling and custom errors @CPerezz
- Add prelude file @CPerezz
- Add identity separation challenge to each identity. @kevaundray
- Decouple Prover and Verifier Key @kevaundray
- Remove Preprocessed circuit @kevaundray
- Implement ECC gate @kevaundray
- Add math-related docs @Bounce23
- Add identity separation challenge to each identity @kevaundray

### Changed

- Widget splitting to modularize the codebase @kevaundray

### Fixed

- Bug in "front-end" assertions in logic_constraint gates @CPerezz
- Broken links in the docs @CPerezz

### Removed

- Serde support for the time being.

## [0.1.0] - 25-04-20

### Added

- PLONK algorithm implementation.
- Example folders.
- Doc notes with kateX.
- KZG10 polynomial commitment scheme implementation.
- fft module with Polynomial ops implemented.
- Proof system module.<|MERGE_RESOLUTION|>--- conflicted
+++ resolved
@@ -5,7 +5,6 @@
 The format is based on [Keep a Changelog](https://keepachangelog.com/en/1.0.0/),
 and this project adheres to [Semantic Versioning](https://semver.org/spec/v2.0.0.html).
 
-<<<<<<< HEAD
 ## Unreleased
 
 ### Added
@@ -31,13 +30,6 @@
 - Change `plonkup_gate` to use public inputs. [#584](https://github.com/dusk-network/plonk/issues/584)
 - Change coverage to use less compile flags. [#605](https://github.com/dusk-network/plonk/issues/605)
 - Change `Constraint` to accept witness args. [#624](https://github.com/dusk-network/plonk/issues/624)
-=======
-## [0.8.2] - 17-09-21
-
-### Added
-
-- Add `From` extended point to `PublicInputValue` [#573](https://github.com/dusk-network/plonk/issues/574)
->>>>>>> 5186c055
 
 ### Fixed
 
@@ -56,6 +48,12 @@
 - Remove the re-export of jubjub and bls libs [#558](https://github.com/dusk-network/plonk/issues/558)
 - Remove `Plonkup3Arity` [#589](https://github.com/dusk-network/plonk/issues/589)
 - Remove windows from CI. [#616](https://github.com/dusk-network/plonk/issues/616)
+
+## [0.8.2] - 17-09-21
+
+### Added
+
+- Add `From` extended point to `PublicInputValue` [#573](https://github.com/dusk-network/plonk/issues/574)
 
 ## [0.8.1] - 07-06-21
 
